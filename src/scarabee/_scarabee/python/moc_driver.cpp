--- conflicted
+++ resolved
@@ -85,8 +85,6 @@
           "flux_tolerance", &MOCDriver::flux_tolerance,
           &MOCDriver::set_flux_tolerance,
           "Maximum relative absolute difference in flux for convergence.")
-<<<<<<< HEAD
-=======
 
       .def_property(
           "fsr_area_tolerance", &MOCDriver::fsr_area_tolerance,
@@ -102,7 +100,6 @@
                     "the true flat source region area. It the check does not "
                     "pass, a warning is issued, but the calculation continues. "
                     "Default value is False.")
->>>>>>> 01e02d90
 
       .def("flux",
            py::overload_cast<const Vector&, const Direction&, std::size_t,
